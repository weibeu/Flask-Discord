# Quart-Discord
[![PyPI](https://img.shields.io/pypi/v/Quart-Discord?style=for-the-badge)](https://pypi.org/project/Quart-Discord/) [![Read the Docs](https://img.shields.io/readthedocs/quart-discord?style=for-the-badge)](https://quart-discord.readthedocs.io/en/latest/) 

Discord OAuth2 extension for Quart.


### Installation
To install current latest release you can use following command:
```sh
python3 -m pip install Quart-Discord
```


### Basic Example
```python
<<<<<<< HEAD
import os

from flask import Flask, redirect, url_for
from flask_discord import DiscordOAuth2Session, requires_authorization, Unauthorized
=======
from quart import Quart, redirect, url_for
from quart_discord import DiscordOAuth2Session, requires_authorization, Unauthorized
>>>>>>> d9ceb518

app = Quart(__name__)

<<<<<<< HEAD
app.secret_key = b"random bytes representing flask secret key"
os.environ["OAUTHLIB_INSECURE_TRANSPORT"] = "true"      # !! Only in development environment.
=======
app.secret_key = b"random bytes representing quart secret key"
>>>>>>> d9ceb518

app.config["DISCORD_CLIENT_ID"] = 490732332240863233    # Discord client ID.
app.config["DISCORD_CLIENT_SECRET"] = ""                # Discord client secret.
app.config["DISCORD_REDIRECT_URI"] = ""                 # URL to your callback endpoint.
app.config["DISCORD_BOT_TOKEN"] = ""                    # Required to access BOT resources.

discord = DiscordOAuth2Session(app)


@app.route("/login/")
async def login():
    return await discord.create_session()
	

@app.route("/callback/")
async def callback():
    await discord.callback()
    return redirect(url_for(".me"))


@app.errorhandler(Unauthorized)
async def redirect_unauthorized(e):
    return redirect(url_for("login"))

	
@app.route("/me/")
@requires_authorization
async def me():
    user = await discord.fetch_user()
    return f"""
    <html>
        <head>
            <title>{user.name}</title>
        </head>
        <body>
            <img src='{user.avatar_url}' />
        </body>
    </html>"""


if __name__ == "__main__":
    app.run()
```

For an example to the working application, check [`test_app.py`](tests/test_app.py)


### Requirements
* Quart
* Async-OAuthlib
* cachetools
* discord.py


### Documentation
Head over to [documentation] for full API reference. 


[documentation]: https://quart-discord.readthedocs.io/en/latest/<|MERGE_RESOLUTION|>--- conflicted
+++ resolved
@@ -13,24 +13,12 @@
 
 ### Basic Example
 ```python
-<<<<<<< HEAD
-import os
-
-from flask import Flask, redirect, url_for
-from flask_discord import DiscordOAuth2Session, requires_authorization, Unauthorized
-=======
 from quart import Quart, redirect, url_for
 from quart_discord import DiscordOAuth2Session, requires_authorization, Unauthorized
->>>>>>> d9ceb518
 
 app = Quart(__name__)
 
-<<<<<<< HEAD
-app.secret_key = b"random bytes representing flask secret key"
-os.environ["OAUTHLIB_INSECURE_TRANSPORT"] = "true"      # !! Only in development environment.
-=======
 app.secret_key = b"random bytes representing quart secret key"
->>>>>>> d9ceb518
 
 app.config["DISCORD_CLIENT_ID"] = 490732332240863233    # Discord client ID.
 app.config["DISCORD_CLIENT_SECRET"] = ""                # Discord client secret.
